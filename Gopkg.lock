# This file is autogenerated, do not edit; changes may be undone by the next 'dep ensure'.


[[projects]]
  branch = "master"
  name = "git.apache.org/thrift.git"
  packages = ["lib/go/thrift"]
  revision = "88591e32e710a0524327153c8b629d5b461e35e0"
  source = "github.com/apache/thrift"

[[projects]]
  name = "github.com/PuerkitoBio/goquery"
  packages = ["."]
  revision = "a86ea073017a6beddef78c8659e7224e8ca634b0"
  version = "v1.4.0"

[[projects]]
  name = "github.com/andybalholm/cascadia"
  packages = ["."]
  revision = "901648c87902174f774fac311d7f176f8647bdaa"
  version = "v1.0.0"

[[projects]]
  branch = "master"
  name = "github.com/auth0-community/go-auth0"
  packages = ["."]
  revision = "ac84847319d2d9c15a4fa3093715f5bb7bcf4487"

[[projects]]
  branch = "master"
  name = "github.com/beorn7/perks"
  packages = ["quantile"]
  revision = "3a771d992973f24aa725d07868b467d1ddfceafb"

[[projects]]
  name = "github.com/clbanning/mxj"
  packages = ["."]
  revision = "1f00e0bf9bacd7ea9c93d27594d1d1f5a41bac36"
  version = "v1.8"

[[projects]]
  name = "github.com/coreos/etcd"
  packages = [
    "client",
    "pkg/pathutil",
    "pkg/srv",
    "pkg/types",
    "version"
  ]
  revision = "7e79c257cab156a511315b5e3459b4f88ecfe622"

[[projects]]
  name = "github.com/coreos/go-semver"
  packages = ["semver"]
  revision = "8ab6407b697782a06568d4b7f1db25550ec2e4c6"
  version = "v0.2.0"

[[projects]]
  branch = "rejecter"
  name = "github.com/devopsfaith/bloomfilter"
  packages = [
    ".",
    "bloomfilter",
    "krakend",
    "rotate",
    "rpc",
    "rpc/server"
  ]
  revision = "8f3886f57fb9ef064537115b984b716c5648a89e"

[[projects]]
  name = "github.com/devopsfaith/krakend"
  packages = [
    "config",
    "core",
    "encoding",
    "logging",
    "proxy",
    "register",
    "register/internal",
    "router",
    "router/gin",
    "router/mux",
    "sd",
    "sd/dnssrv"
  ]
  revision = "a9119126330c3d376857bdd6ec05c57c2dea670b"
  version = "0.5"

[[projects]]
  branch = "master"
  name = "github.com/devopsfaith/krakend-circuitbreaker"
  packages = [
    "gobreaker",
    "gobreaker/proxy"
  ]
  revision = "57a815c709e31a77f3e2c49811f5780518ac56aa"

[[projects]]
  branch = "master"
  name = "github.com/devopsfaith/krakend-cobra"
  packages = ["."]
  revision = "38d113ba86e99af08dbf4b1e9e510f522fc5d56e"

[[projects]]
  branch = "master"
<<<<<<< HEAD
  name = "github.com/devopsfaith/krakend-consul"
  packages = ["."]
  revision = "2da968420b5dc2560af3a137489a38230d8117e0"
=======
  name = "github.com/devopsfaith/krakend-cors"
  packages = [
    ".",
    "gin"
  ]
  revision = "5f9ad9212b9c177ddb59f738fe9b29d2b07c652b"
>>>>>>> 376d672e

[[projects]]
  branch = "master"
  name = "github.com/devopsfaith/krakend-etcd"
  packages = ["."]
  revision = "bd645943ff8ce2135252caafa42abc34f2c14a7d"

[[projects]]
  branch = "master"
  name = "github.com/devopsfaith/krakend-flexibleconfig"
  packages = ["."]
  revision = "1c8c8897842abec29842d5669c4abdc84e6398be"

[[projects]]
  branch = "master"
  name = "github.com/devopsfaith/krakend-gologging"
  packages = ["."]
  revision = "96e1a9d5f586cac9b6ddb5de999527d64630181c"

[[projects]]
  branch = "master"
  name = "github.com/devopsfaith/krakend-httpcache"
  packages = ["."]
  revision = "762918c1ba75c6fa59362d2040833f295e98fd4a"

[[projects]]
  branch = "master"
  name = "github.com/devopsfaith/krakend-httpsecure"
  packages = [
    ".",
    "gin"
  ]
  revision = "c590f70c35150efc501b22e919b43b9866632de9"

[[projects]]
  branch = "master"
  name = "github.com/devopsfaith/krakend-jose"
  packages = ["."]
  revision = "ac1cf883a38d4f8be3ea21c1d4d385744179c7b4"

[[projects]]
  branch = "master"
  name = "github.com/devopsfaith/krakend-martian"
  packages = ["."]
  revision = "2757b21be9ac45e04bebee8feb7481f695d62b79"

[[projects]]
  name = "github.com/devopsfaith/krakend-metrics"
  packages = [
    ".",
    "gin",
    "mux"
  ]
  revision = "f563c518da3c3fa8ad05e74179824397c996cb7e"
  version = "0.5.0"

[[projects]]
  branch = "master"
  name = "github.com/devopsfaith/krakend-oauth2-clientcredentials"
  packages = ["."]
  revision = "401bac10b674c03508691b701fd6719e3e71ca4a"

[[projects]]
  name = "github.com/devopsfaith/krakend-opencensus"
  packages = [
    ".",
    "exporter/influxdb",
    "exporter/jaeger",
    "exporter/prometheus",
    "exporter/zipkin",
    "router/gin"
  ]
  revision = "d0bdede82f4e90fd4d33a71a64ddb4108d745954"
  version = "0.5.1"

[[projects]]
  branch = "master"
  name = "github.com/devopsfaith/krakend-ratelimit"
  packages = [
    ".",
    "juju",
    "juju/proxy",
    "juju/router",
    "juju/router/gin"
  ]
  revision = "407bf6926e70a985ee6b21a7bbcc2260b5c3c41a"

[[projects]]
  name = "github.com/devopsfaith/krakend-rss"
  packages = ["."]
  revision = "4c18c62a99ee830ab298ea422ba8568c7bcf7951"
  version = "0.5.0"

[[projects]]
  branch = "master"
  name = "github.com/devopsfaith/krakend-viper"
  packages = ["."]
  revision = "3abc4134a773578643b46aa11431f72cc6d41e8a"

[[projects]]
  name = "github.com/devopsfaith/krakend-xml"
  packages = ["."]
  revision = "5ce94062a4cccce87e791e86272c9d95512529d4"
  version = "0.5.0"

[[projects]]
  name = "github.com/fsnotify/fsnotify"
  packages = ["."]
  revision = "629574ca2a5df945712d3079857300b5e4da0236"
  version = "v1.4.2"

[[projects]]
  branch = "master"
  name = "github.com/gin-contrib/sse"
  packages = ["."]
  revision = "22d885f9ecc78bf4ee5d72b937e4bbcdc58e8cae"

[[projects]]
  name = "github.com/gin-gonic/gin"
  packages = [
    ".",
    "binding",
    "render"
  ]
  revision = "d459835d2b077e44f7c9b453505ee29881d5d12d"
  version = "v1.2"

[[projects]]
  name = "github.com/go-contrib/uuid"
  packages = ["."]
  revision = "f58768cc1a7a7e77a3bd49e98cdd21419399b6a3"
  version = "v1.2.0"

[[projects]]
  branch = "master"
  name = "github.com/golang/protobuf"
  packages = ["proto"]
  revision = "1e59b77b52bf8e4b449a57e6f79f21226d571845"

[[projects]]
  name = "github.com/google/martian"
  packages = [
    ".",
    "body",
    "fifo",
    "filter",
    "header",
    "log",
    "mitm",
    "parse",
    "proxyutil",
    "verify"
  ]
  revision = "140c935a5d0d15e2cdc24b1f58668f410497fc3c"

[[projects]]
  branch = "master"
  name = "github.com/gregjones/httpcache"
  packages = ["."]
  revision = "9cad4c3443a7200dd6400aef47183728de563a38"

[[projects]]
  name = "github.com/hashicorp/consul"
  packages = ["api"]
  revision = "28141971f966e99916da2c5e461dd968746491cd"
  version = "v1.2.0"

[[projects]]
  branch = "master"
  name = "github.com/hashicorp/go-cleanhttp"
  packages = ["."]
  revision = "d5fe4b57a186c716b0e00b8c301cbd9b4182694d"

[[projects]]
  branch = "master"
  name = "github.com/hashicorp/go-rootcerts"
  packages = ["."]
  revision = "6bb64b370b90e7ef1fa532be9e591a81c3493e00"

[[projects]]
  branch = "master"
  name = "github.com/hashicorp/hcl"
  packages = [
    ".",
    "hcl/ast",
    "hcl/parser",
    "hcl/scanner",
    "hcl/strconv",
    "hcl/token",
    "json/parser",
    "json/scanner",
    "json/token"
  ]
  revision = "23c074d0eceb2b8a5bfdbb271ab780cde70f05a8"

[[projects]]
  name = "github.com/hashicorp/serf"
  packages = ["coordinate"]
  revision = "d6574a5bb1226678d7010325fb6c985db20ee458"
  version = "v0.8.1"

[[projects]]
  name = "github.com/inconshreveable/mousetrap"
  packages = ["."]
  revision = "76626ae9c91c4f2a10f34cad8ce83ea42c93bb75"
  version = "v1.0"

[[projects]]
  name = "github.com/influxdata/influxdb"
  packages = [
    "client/v2",
    "models",
    "pkg/escape"
  ]
  revision = "02d7d4f043b34ecb4e9b2dbec298c6f9450c2a32"
  version = "v1.5.2"

[[projects]]
  branch = "master"
  name = "github.com/juju/ratelimit"
  packages = ["."]
  revision = "59fac5042749a5afb9af70e813da1dd5474f0167"

[[projects]]
  branch = "master"
  name = "github.com/kpacha/opencensus-influxdb"
  packages = ["."]
  revision = "1b490a38de4c5c98e0414e4676aba2e00c5cfd45"

[[projects]]
  branch = "master"
  name = "github.com/letgoapp/krakend-influx"
  packages = [
    ".",
    "counter",
    "gauge",
    "histogram"
  ]
  revision = "b87584e771c2debeb7f99310bbe0edb3d249fe5b"

[[projects]]
  name = "github.com/magiconair/properties"
  packages = ["."]
  revision = "be5ece7dd465ab0765a9682137865547526d1dfb"
  version = "v1.7.3"

[[projects]]
  name = "github.com/mattn/go-isatty"
  packages = ["."]
  revision = "0360b2af4f38e8d38c7fce2a9f4e702702d73a39"
  version = "v0.0.3"

[[projects]]
  name = "github.com/matttproud/golang_protobuf_extensions"
  packages = ["pbutil"]
  revision = "3247c84500bff8d9fb6d579d800f20b3e091582c"
  version = "v1.0.0"

[[projects]]
  branch = "master"
  name = "github.com/mitchellh/go-homedir"
  packages = ["."]
  revision = "3864e76763d94a6df2f9960b16a20a33da9f9a66"

[[projects]]
  branch = "master"
  name = "github.com/mitchellh/mapstructure"
  packages = ["."]
  revision = "06020f85339e21b2478f756a78e295255ffa4d6a"

[[projects]]
  name = "github.com/mmcdole/gofeed"
  packages = [
    ".",
    "atom",
    "extensions",
    "internal/shared",
    "rss"
  ]
  revision = "42010a154d249f5f753dfe03a6390b59671e403e"
  version = "v1.0.0-beta2"

[[projects]]
  branch = "master"
  name = "github.com/mmcdole/goxpp"
  packages = ["."]
  revision = "77e4a51a73ed99ee3f33c1474dc166866304acbd"

[[projects]]
  name = "github.com/op/go-logging"
  packages = ["."]
  revision = "970db520ece77730c7e4724c61121037378659d9"

[[projects]]
  name = "github.com/openzipkin/zipkin-go"
  packages = [
    "model",
    "reporter",
    "reporter/http"
  ]
  revision = "f197ec29e729f226d23370ea60f0e49b8f44ccf4"
  version = "v0.1.0"

[[projects]]
  name = "github.com/pelletier/go-toml"
  packages = ["."]
  revision = "16398bac157da96aa88f98a2df640c7f32af1da2"
  version = "v1.0.1"

[[projects]]
  name = "github.com/prometheus/client_golang"
  packages = [
    "prometheus",
    "prometheus/promhttp"
  ]
  revision = "c5b7fccd204277076155f10851dad72b76a49317"
  version = "v0.8.0"

[[projects]]
  branch = "master"
  name = "github.com/prometheus/client_model"
  packages = ["go"]
  revision = "99fa1f4be8e564e8a6b613da7fa6f46c9edafc6c"

[[projects]]
  branch = "master"
  name = "github.com/prometheus/common"
  packages = [
    "expfmt",
    "internal/bitbucket.org/ww/goautoneg",
    "model"
  ]
  revision = "7600349dcfe1abd18d72d3a1770870d9800a7801"

[[projects]]
  branch = "master"
  name = "github.com/prometheus/procfs"
  packages = [
    ".",
    "internal/util",
    "nfs",
    "xfs"
  ]
  revision = "8b1c2da0d56deffdbb9e48d4414b4e674bd8083e"

[[projects]]
  branch = "master"
  name = "github.com/rcrowley/go-metrics"
  packages = [
    ".",
    "exp"
  ]
  revision = "e181e095bae94582363434144c61a9653aff6e50"

[[projects]]
  name = "github.com/sony/gobreaker"
  packages = ["."]
  revision = "e9556a45379ef1da12e54847edb2fb3d7d566f36"
  version = "0.3.0"

[[projects]]
  name = "github.com/spf13/afero"
  packages = [
    ".",
    "mem"
  ]
  revision = "8d919cbe7e2627e417f3e45c3c0e489a5b7e2536"
  version = "v1.0.0"

[[projects]]
  name = "github.com/spf13/cast"
  packages = ["."]
  revision = "acbeb36b902d72a7a4c18e8f3241075e7ab763e4"
  version = "v1.1.0"

[[projects]]
  name = "github.com/spf13/cobra"
  packages = ["."]
  revision = "7b2c5ac9fc04fc5efafb60700713d4fa609b777b"
  version = "v0.0.1"

[[projects]]
  branch = "master"
  name = "github.com/spf13/jwalterweatherman"
  packages = ["."]
  revision = "12bd96e66386c1960ab0f74ced1362f66f552f7b"

[[projects]]
  name = "github.com/spf13/pflag"
  packages = ["."]
  revision = "e57e3eeb33f795204c1ca35f56c44f83227c6e66"
  version = "v1.0.0"

[[projects]]
  name = "github.com/spf13/viper"
  packages = ["."]
  revision = "25b30aa063fc18e48662b86996252eabdcf2f0c7"
  version = "v1.0.0"

[[projects]]
  branch = "master"
  name = "github.com/tmthrgd/asm"
  packages = ["."]
  revision = "4be3ab5ca701563b932e93c3f3b58aad8b5ed230"

[[projects]]
  branch = "master"
  name = "github.com/tmthrgd/atomics"
  packages = ["."]
  revision = "6910de195248d94fb2304103b0466f7e756abd63"

[[projects]]
  branch = "master"
  name = "github.com/tmthrgd/go-bitset"
  packages = [
    ".",
    "internal/bitwise"
  ]
  revision = "4d1be735fbfbc2429d0e60f6f4a9ca193b9fe7a9"

[[projects]]
  branch = "master"
  name = "github.com/tmthrgd/go-bitwise"
  packages = ["."]
  revision = "01bef038b6bd65962895f1c8405d1a727b3f4856"

[[projects]]
  branch = "master"
  name = "github.com/tmthrgd/go-byte-test"
  packages = ["."]
  revision = "2eb5216b83f7583e97cb0d137b7b63ce72cbb654"

[[projects]]
  branch = "master"
  name = "github.com/tmthrgd/go-hex"
  packages = ["."]
  revision = "13ed8ac0738b1390630f86f6bf0943730c6d8037"

[[projects]]
  branch = "master"
  name = "github.com/tmthrgd/go-memset"
  packages = ["."]
  revision = "7cfc73a3a28b4a6d6bd2a40dc00268ae6afe66be"

[[projects]]
  branch = "master"
  name = "github.com/tmthrgd/go-popcount"
  packages = ["."]
  revision = "3918361d3e9781714bbdb3ad9c11de4fa5c73d34"

[[projects]]
  branch = "master"
  name = "github.com/ugorji/go"
  packages = ["codec"]
  revision = "f0aa215a7d653544d39d0e27dfa10fa4b183f397"

[[projects]]
  branch = "master"
  name = "github.com/unrolled/secure"
  packages = ["."]
  revision = "0f73fc7feba662a2ad5ff887fe203af08f8f8716"

[[projects]]
  branch = "master"
  name = "go.opencensus.io"
  packages = [
    "exporter/jaeger",
    "exporter/jaeger/internal/gen-go/jaeger",
    "exporter/prometheus",
    "exporter/zipkin",
    "internal",
    "internal/tagencoding",
    "plugin/ochttp",
    "plugin/ochttp/propagation/b3",
    "stats",
    "stats/internal",
    "stats/view",
    "tag",
    "trace",
    "trace/internal",
    "trace/propagation"
  ]
  revision = "ebd8d31470fedf6c27d0e3056653ddff642509b8"

[[projects]]
  branch = "master"
  name = "golang.org/x/crypto"
  packages = [
    "ed25519",
    "ed25519/internal/edwards25519"
  ]
  revision = "a49355c7e3f8fe157a85be2f77e6e269a0f89602"

[[projects]]
  branch = "master"
  name = "golang.org/x/net"
  packages = [
    "context",
    "context/ctxhttp",
    "html",
    "html/atom",
    "html/charset"
  ]
  revision = "a8b9294777976932365dabb6640cf1468d95c70f"

[[projects]]
  branch = "master"
  name = "golang.org/x/oauth2"
  packages = [
    ".",
    "clientcredentials",
    "internal"
  ]
  revision = "2f32c3ac0fa4fb807a0fcefb0b6f2468a0d99bd0"

[[projects]]
  branch = "master"
  name = "golang.org/x/sync"
  packages = ["semaphore"]
  revision = "1d60e4601c6fd243af51cc01ddf169918a5407ca"

[[projects]]
  branch = "master"
  name = "golang.org/x/sys"
  packages = ["unix"]
  revision = "8b4580aae2a0dd0c231a45d3ccb8434ff533b840"

[[projects]]
  branch = "master"
  name = "golang.org/x/text"
  packages = [
    "encoding",
    "encoding/charmap",
    "encoding/htmlindex",
    "encoding/internal",
    "encoding/internal/identifier",
    "encoding/japanese",
    "encoding/korean",
    "encoding/simplifiedchinese",
    "encoding/traditionalchinese",
    "encoding/unicode",
    "internal/gen",
    "internal/tag",
    "internal/triegen",
    "internal/ucd",
    "internal/utf8internal",
    "language",
    "runes",
    "transform",
    "unicode/cldr",
    "unicode/norm"
  ]
  revision = "75cc3cad82b5f47d3fb229ddda8c5167da14f294"

[[projects]]
  branch = "master"
  name = "google.golang.org/api"
  packages = ["support/bundler"]
  revision = "4f7dd2b006a4ffd9fd683c1c734d2fe91ca0ea1c"

[[projects]]
  name = "google.golang.org/appengine"
  packages = [
    "internal",
    "internal/base",
    "internal/datastore",
    "internal/log",
    "internal/remote_api",
    "internal/urlfetch",
    "urlfetch"
  ]
  revision = "150dc57a1b433e64154302bdc40b6bb8aefa313a"
  version = "v1.0.0"

[[projects]]
  name = "gopkg.in/gin-contrib/cors.v1"
  packages = ["."]
  revision = "cf4846e6a636a76237a28d9286f163c132e841bc"
  version = "v1.2"

[[projects]]
  name = "gopkg.in/go-playground/validator.v8"
  packages = ["."]
  revision = "5f1438d3fca68893a817e4a66806cea46a9e4ebf"
  version = "v8.18.2"

[[projects]]
  name = "gopkg.in/square/go-jose.v2"
  packages = [
    ".",
    "cipher",
    "json",
    "jwt"
  ]
  revision = "76dd09796242edb5b897103a75df2645c028c960"
  version = "v2.1.6"

[[projects]]
  branch = "v2"
  name = "gopkg.in/yaml.v2"
  packages = ["."]
  revision = "287cf08546ab5e7e37d55a84f7ed3fd1db036de5"

[solve-meta]
  analyzer-name = "dep"
  analyzer-version = 1
<<<<<<< HEAD
  inputs-digest = "89f21d2221d3a4bca30e273389f5e75d26f3dc4bfae6697c619ba19a4c4331da"
=======
  inputs-digest = "9cb949bb17e1c239abd2fa2943031f37fd191a38591ce8ba3d04fd918bfff976"
>>>>>>> 376d672e
  solver-name = "gps-cdcl"
  solver-version = 1<|MERGE_RESOLUTION|>--- conflicted
+++ resolved
@@ -104,18 +104,18 @@
 
 [[projects]]
   branch = "master"
-<<<<<<< HEAD
   name = "github.com/devopsfaith/krakend-consul"
   packages = ["."]
   revision = "2da968420b5dc2560af3a137489a38230d8117e0"
-=======
+
+[[projects]]
+  branch = "master"
   name = "github.com/devopsfaith/krakend-cors"
   packages = [
     ".",
     "gin"
   ]
   revision = "5f9ad9212b9c177ddb59f738fe9b29d2b07c652b"
->>>>>>> 376d672e
 
 [[projects]]
   branch = "master"
@@ -722,10 +722,6 @@
 [solve-meta]
   analyzer-name = "dep"
   analyzer-version = 1
-<<<<<<< HEAD
-  inputs-digest = "89f21d2221d3a4bca30e273389f5e75d26f3dc4bfae6697c619ba19a4c4331da"
-=======
-  inputs-digest = "9cb949bb17e1c239abd2fa2943031f37fd191a38591ce8ba3d04fd918bfff976"
->>>>>>> 376d672e
+  inputs-digest = "cae9170a7c70eca8e214c7e10aca3189bf7c5fdfd0c468a619373142a7284082"
   solver-name = "gps-cdcl"
   solver-version = 1